import jsonpath from "jsonpath";
import fetch from 'node-fetch';
import { JwtPayload } from "jsonwebtoken";
import { Resolver } from "did-resolver";
import { importJWK, jwtVerify } from "jose";
import { ajv } from "./validator.js";
import {
  DIFPresentationDefinition,
  JwtFormat,
  LdFormat,
  PresentationInputDescriptor
} from "../../common/interfaces/presentation_definition.interface";
import {
  DIFPresentationSubmission,
  DescriptorMap
} from "../../common/interfaces/presentation_submission.interface";
import {
  W3CVerifiablePresentation
} from "../../common/interfaces/verifiable_presentation.interface";
import {
  W3CDataModel,
  W3CVerifiableCredentialFormats,
  W3CVerifiablePresentationFormats
} from "../../common/formats/index.js";
import {
  JwtVpPayload,
  JwtVcPayload,
  W3CVcSchemaDefinition,
  W3CVerifiableCredential,
  W3CVerifiableCredentialV1,
  W3CVerifiableCredentialV2
} from "../../common/interfaces/index.js";
import {
  CONTEXT_VC_DATA_MODEL_1,
  CONTEXT_VC_DATA_MODEL_2,
  JWA_ALGS,
  W3C_VP_TYPE
} from "../../common/constants/index.js";
import {
  decodeToken,
  didFromDidUrl,
  getAssertionMethodJWKKeys,
  getAuthentificationJWKKeys,
  obtainDid
} from "../../common/utils/index.js";
import {
  InternalNonceError,
  InvalidRequest,
  OpenIdError
} from "../../common/classes/error/index.js";
import {
  CredentialAdditionalVerification,
  NonceAndStateVerification,
  VpExtractedData
} from "./types";
import { SchemaObject } from "ajv";


/**
 * Component specialized in the verification of verifiable
 * submissions, for which it requires the original definition
 * and the submission delivered together with the VP.
 */
export class VpResolver {
  private jwtCache: Record<
    string,
    {
      type: "vp" | "vc",
      data: JwtVcPayload | JwtVpPayload,
      alg: JWA_ALGS
    }>;
  private vpHolder: string | undefined;
  /**
   * Main constructor of this class
   * @param didResolver The DID Resolver to employ
   * @param audience The expected audience in the tokens that will be processed
   * @param externalValidation Callback that will be used to request external
   * verification of any detected VC. This verification should focus on
   * validating issues related to the trust framework and the use case.
<<<<<<< HEAD
   * @param nonceAndStateValidation Callback the nonces specified in any JWT VP
=======
   * @param nonceValidation Callback the nonces specified in any JWT VP
>>>>>>> da938a40
   * @param vcSignatureVerification Flag indicating whether the signatures of the VCs
   * included in the VP should be verified. To that regard, the DID Resolver provided must
   * be able to generate the needed DID Documents
   */
  constructor(
    private didResolver: Resolver,
    private audience: string,
    private externalValidation: CredentialAdditionalVerification,
    private nonceAndStateValidation: NonceAndStateVerification,
    private vcSignatureVerification: boolean = false
  ) {
    this.jwtCache = {};
  }

  emitError(error: OpenIdError) {

  }

  /**
   * Verify a Verifiable Presentation
   * @param vp Any data structure in which the VP is located
   * @param definition The definition of the presentation to be
   * used to verify the PV
   * @param submission The presentation submission submitted with the VP
   * @returns Data extracted from the credentials contained
   * in the VP as indicated in the definition provided.
   */
  async verifyPresentation(
    vp: any,
    definition: DIFPresentationDefinition,
    submission: DIFPresentationSubmission
  ): Promise<VpExtractedData> {
    try {
      if (definition.id !== submission.definition_id) {
        throw new InvalidRequest(
          "The submission definition ID is incorrect"
        );
      }
      if (submission.descriptor_map.length !== definition.input_descriptors.length) {
        throw new InvalidRequest(
          "The descriptor map length does not coincide with the input descriptors one"
        );
      }
      const idsAlreadyUsed = new Set<string>();
      const descriptorClaimsMap = {} as Record<string, any>;
      for (const descriptor of submission.descriptor_map) {
        if (idsAlreadyUsed.has(descriptor.id)) {
          throw new InvalidRequest("Can't be two descriptors with the same ID");
        }
        const inputDescriptor = this.findDefinitionInputDescriptor(definition, descriptor.id);
        const rootFormats = definition.format;
        const format = inputDescriptor.format ?? rootFormats;
        const vc = await this.extractCredentialFromVp(vp, descriptor, rootFormats, format);
        const claimData = await this.resolveInputDescriptor(inputDescriptor, vc);
        descriptorClaimsMap[inputDescriptor.id] = claimData;
        idsAlreadyUsed.add(inputDescriptor.id);
      }
      this.jwtCache = {};
      const result = {
        claimsData: descriptorClaimsMap,
        holderDid: this.vpHolder!
      };
      this.vpHolder = undefined;
      return result;
    } catch (error: any) {
      this.jwtCache = {};
      this.vpHolder = undefined;
      throw error;
    }
  }

  private async deserializeJwtVc(
    data: any,
    validAlgs: JWA_ALGS[],
    descriptorId: string,
  ): Promise<{
    data: JwtVcPayload,
    jwa: JWA_ALGS
  }> {
    if (typeof data !== "string") {
      throw new InvalidRequest("JWT Token must be in string format");
    }
    const cacheData = this.jwtCache[data];
    if (cacheData && cacheData.type == "vc") {
      return { data: cacheData.data as JwtVcPayload, jwa: cacheData.alg };
    }
    const { header, payload } = decodeToken(data);
    if (!header.kid) {
      throw new InvalidRequest(
        `Descriptor "${descriptorId}" JWT VC must contains a 'kid' parameter`
      );
    }
    if (!validAlgs.includes(header.alg as JWA_ALGS)) {
      throw new InvalidRequest(
        `Descriptor "${descriptorId}" JWT VC unssuported JWA: ${header.alg}`
      );
    }
    if (!("vc" in (payload as JwtPayload))) {
      throw new InvalidRequest(`Descriptor ${descriptorId} is not a JWT VC`);
    }
    const vc = (payload as JwtVcPayload).vc as W3CVerifiableCredential;
    const dataModelVersion = this.checkVcDataModel(vc);
    this.verifyVcDates(vc, dataModelVersion, descriptorId);
    if (!vc.credentialSubject.id) {
      throw new InvalidRequest(`Credential Subject not defined`);
    }
    const vcSubject = vc.credentialSubject.id;
    const vcSubjectDid = didFromDidUrl(vcSubject);
    if (vcSubjectDid) {
      if (!this.vpHolder) {
        throw new InvalidRequest(
          "A VC has been detected prior to any VP"
        );
      }
      if (this.vpHolder !== vcSubjectDid) {
        throw new InvalidRequest(
          "Credential subject ID and VP Holder mismatch"
        );
      }
    }
    let publicKey;
    if (this.vcSignatureVerification) {
      const didResolution = await this.didResolver.resolve(vc.issuer);
      if (didResolution.didResolutionMetadata.error) {
        throw new InvalidRequest(
          `Did resolution failed. Error ${didResolution.didResolutionMetadata.error
          }: ${didResolution.didResolutionMetadata.message}`);
      }
      const didDocument = didResolution.didDocument!;
      const jwk = getAssertionMethodJWKKeys(didDocument, header.kid);
      publicKey = await importJWK(jwk);
      try {
        await jwtVerify(data, publicKey, { clockTolerance: 5 });
      } catch (error: any) {
        throw new InvalidRequest(
          `Descriptor "${descriptorId}" JWT verification failed`
        );
      }
    }
    // Verify VC Schema
    if (vc.credentialSchema) { // TODO: Analyze if we should force this
      const schemaArray = Array.isArray(vc.credentialSchema) ?
        vc.credentialSchema :
        [vc.credentialSchema];
      for (const W3CSchema of schemaArray) {
        const schema = await this.getSchema(W3CSchema);
        const validateFunction = await ajv.compileAsync(schema);
        const validationResult = validateFunction(vc);
        if (!validationResult) {
          throw new InvalidRequest(
            "VC does not validate against its own schema specification"
          );
        }
      }
    }
    const verificationResult = await this.externalValidation(
      vc,
      dataModelVersion,
      publicKey
    );
    if (verificationResult.isError()) {
      throw new InvalidRequest(verificationResult.unwrapError().message);
    }
    this.jwtCache[data] = {
      data: payload as JwtVcPayload,
      alg: header.alg as JWA_ALGS,
      type: "vc"
    };
    return {
      data: payload as JwtVcPayload,
      jwa: header.alg as JWA_ALGS
    }
  }

  private async getSchema(schema: W3CVcSchemaDefinition) {
    // WE ONLYE SUPPORT JSON SCHEMA FOR NOW
    // TODO: WE SHOULD CHECK THE TYPE
    try {
      const response = await fetch(schema.id);
      return await response.json() as SchemaObject;
    } catch (e: any) {
      throw new InvalidRequest(`Can't recover credential schema: ${e}`);
    }
  }

  private async decodeAndParse(
    format: W3CVerifiableCredentialFormats | W3CVerifiablePresentationFormats,
    data: any,
    validAlgs: JWA_ALGS[],
    descriptorId: string,
  ): Promise<{
    data: JwtVpPayload | JwtVcPayload,
    jwa: JWA_ALGS
  }> {
    if (checkIfLdFormat(format)) {
      throw new InternalNonceError("LD Format are not supported right now");
    }
    switch (format) {
      case "jwt_vc":
      case "jwt_vc_json":
        return { ...await this.deserializeJwtVc(data, validAlgs, descriptorId) };
      case "jwt_vp":
      case "jwt_vp_json":
        return { ...await this.deserializeJwtVp(data, validAlgs, descriptorId) };
      case "jwt_vc_json-ld":
      case "ldp_vc":
      case "ldp_vp":
        throw new InternalNonceError("LD formats are not supported right now");
    }
  }

  private async deserializeJwtVp(
    data: any,
    validAlgs: JWA_ALGS[],
    descriptorId: string
  ): Promise<{
    data: JwtVpPayload,
    jwa: JWA_ALGS
  }> {
    // TODO: It could be interesting to check against a json schema or with joi
    if (typeof data !== "string") {
      throw new InvalidRequest("A JWT VP must be in string format");
    }
    const cacheData = this.jwtCache[data];
    if (cacheData && cacheData.type == "vp") {
      return { data: cacheData.data as JwtVpPayload, jwa: cacheData.alg };
    }
    const { header, payload } = decodeToken(data);
    if (!header.kid) {
      // TODO: Define error type
      throw new InvalidRequest(
        `Descriptor "${descriptorId}" JWT VP must contains a 'kid' parameter`
      );
    }
    if (!validAlgs.includes(header.alg as JWA_ALGS)) {
      throw new InvalidRequest(
        `Descriptor "${descriptorId}" JWT VP unssuported JWA: ${header.alg}`
      );
    }
    const jwtPayload = payload as JwtPayload;
    if (!jwtPayload.vp) {
      throw new InvalidRequest(`Descriptor ${descriptorId} is not a JWT VP`);
    }
    const vp = (payload as JwtVpPayload).vp as W3CVerifiablePresentation;
    // TODO: WE SHOULD CHECK THE @CONTEXT. SHOULD IT BE THE SAME AS THE VC?
    if (!vp.type.includes(W3C_VP_TYPE)) {
      throw new InvalidRequest(
        `Descriptor ${descriptorId} JWT VP must be of type "${W3C_VP_TYPE}"`
      );
    }
    if (jwtPayload.aud !== this.audience) {
      throw new InvalidRequest("Invalid audience for VP Token");
    }
    const holderDidUrl = obtainDid(header.kid, vp.holder);
    const didResolution = await this.didResolver.resolve(holderDidUrl);
    if (didResolution.didResolutionMetadata.error) {
      throw new InvalidRequest(
        `Did resolution failed. Error ${didResolution.didResolutionMetadata.error
        }: ${didResolution.didResolutionMetadata.message}`);
    }
    const didDocument = didResolution.didDocument!;
    const holderDid = didDocument.id;
    const jwk = getAuthentificationJWKKeys(didDocument, header.kid);
    const publicKey = await importJWK(jwk);
    // TODO: MOST PROBABLY WE SHOULD CATCH THE POSSIBLE EXCEPTION THAT THIS METHOD MAY THROW
    await jwtVerify(data, publicKey, { clockTolerance: 5 });
    // TODO: repensar la estructura de esta callback, el jwtNonce no lo usamos porque partimos
    // de que el nonceResponse viene de ese jwtNonce. Además, tal vez lo que deberíamos pasar
    // es el token entero para que la validación tuviera más datos?
    const nonceVerification = await this.nonceAndStateValidation(
      holderDidUrl,
      jwtPayload.nonce,
      jwtPayload.state
    );
    if (nonceVerification.isError()) {
      throw new InvalidRequest(nonceVerification.unwrapError().message);
    }
    this.vpHolder = holderDid;
    this.jwtCache[data] = {
      data: payload as JwtVpPayload,
      alg: header.alg as JWA_ALGS,
      type: "vp"
    };
    return {
      data: payload as JwtVpPayload,
      jwa: header.alg as JWA_ALGS
    }
  }

  private verifyVcDates(
    vc: W3CVerifiableCredential,
    dataModel: W3CDataModel,
    descriptorId: string,
  ) {
    const now = Date.now();
    if (vc.validFrom) {
      const validFrom = Date.parse(vc.validFrom);
      if (validFrom > now) {
        throw new InvalidRequest(`${descriptorId} is not yet valid`);
      }
    }
    switch (dataModel) {
      case W3CDataModel.V1:
        const vcV1 = vc as W3CVerifiableCredentialV1;
        if (!vcV1.issuanceDate) {
          throw new InvalidRequest(
            "A W3C VC for data model V1 Must contain an issuanceDate parameter"
          );
        }
        const issuanceDate = Date.parse(vcV1.issuanceDate);
        if (now < issuanceDate) {
          throw new InvalidRequest(`${descriptorId} invalid issuance date`);
        }
        if (vcV1.expirationDate) {
          const expirationDate = Date.parse(vcV1.expirationDate);
          if (now >= expirationDate) {
            throw new InvalidRequest(`${descriptorId} is expired`);
          }
        }
        break
      case W3CDataModel.V2:
        const vcV2 = vc as W3CVerifiableCredentialV2;
        if (vcV2.validUntil) {
          const validUntil = Date.parse(vcV2.validUntil);
          if (validUntil <= now) {
            throw new InvalidRequest(`${descriptorId} is expired`);
          }
        }
        break
    }
  }

  private checkVcDataModel(
    vc: W3CVerifiableCredential
  ): W3CDataModel {
    if (CONTEXT_VC_DATA_MODEL_1.every((x) => vc["@context"].includes(x))) {
      return W3CDataModel.V1;
    }
    if (CONTEXT_VC_DATA_MODEL_2.every((x) => vc["@context"].includes(x))) {
      return W3CDataModel.V2;
    }
    throw new InvalidRequest("Invalid @¢ontext specified")
  }

  private checkFormatValidity(
    expectedFormats: LdFormat & JwtFormat,
    currentFormat: W3CVerifiableCredentialFormats | W3CVerifiablePresentationFormats
  ): JWA_ALGS[] {
    const formatData = expectedFormats[currentFormat];
    if (!formatData) {
      throw new InvalidRequest("Unexpected format detected");
    }
    if (("proof_type") in formatData) {
      // TODO: NOT SUPPORTED FOR NOW
      throw new InternalNonceError("JLD not supported right now");
    }
    if (("alg") in formatData) {
      return formatData.alg;
    }
    throw new InvalidRequest("Unrecognized format detected");
  }

  private async extractCredentialFromVp(
    data: any, // TODO: Revise in the future
    descriptor: DescriptorMap,
    expectedFormats: LdFormat & JwtFormat,
    endObjectFormats: LdFormat & JwtFormat
  ): Promise<JwtVcPayload> {
    let currentTraversalObject = data;
    let lastJwa: JWA_ALGS;
    let lastFormat;
    const resolveDescriptor = async () => {
      if (currentDescriptor!.id && currentDescriptor!.id !== mainId) {
        throw new InvalidRequest(
          "Each level of nesting of a descriptor map must have the same ID"
        );
      }
      const path = currentDescriptor!.path ?? "$";
      if (!currentDescriptor!.format) {
        throw new InvalidRequest(
          `Descriptor ${currentDescriptor!.id} needs to specify a format`
        );
      }
      const validAlgs = this.checkFormatValidity(expectedFormats, currentDescriptor!.format);
      const tmp = this.resolveJsonPath(currentTraversalObject, path);
      if (!tmp.length) {
        throw new InvalidRequest(
          `Descriptor ${currentDescriptor!.id} json path does not resolve to any data`
        );
      }
      const parseResult = await this.decodeAndParse(
        currentDescriptor!.format,
        tmp[0],
        validAlgs,
        descriptor.id
      );
      currentTraversalObject = parseResult.data;
      lastJwa = parseResult.jwa;
    }
    let currentDescriptor: DescriptorMap | undefined = descriptor;
    const mainId = currentDescriptor.id;
    if (!currentDescriptor.id) {
      throw new InvalidRequest("Each input descriptor must have an ID");
    }
    do {
      await resolveDescriptor();
      lastFormat = currentDescriptor.format;
      currentDescriptor = currentDescriptor.path_nested;
    } while (currentDescriptor);
    if (!currentTraversalObject.vc) {
      // If Json Linked Data is implemented, the condicional expression should change
      throw new InvalidRequest(
        `Submission resolution for descriptor ${descriptor.id} did not resolve in a valid VC`
      );
    }
    const validAlgs = this.checkFormatValidity(endObjectFormats, lastFormat);
    if (!validAlgs.includes(lastJwa!)) {
      throw new InvalidRequest(`Unsupported JWA`);
    }
    return currentTraversalObject as JwtVcPayload;
  }

  private resolveJsonPath(data: any, path: string) {
    if (path === "$") {
      return [data];
    }
    return jsonpath.query(data, path, 1);
  }

  private async resolveInputDescriptor(
    inputDescriptor: PresentationInputDescriptor,
    data: JwtVcPayload
  ): Promise<Record<string, any>> {
    const result: Record<string, any> = {};
    if (inputDescriptor.constraints.fields) {
      for (const field of inputDescriptor.constraints.fields) {
        if (!field.path.length) {
          throw new InvalidRequest(
            "At least one path must be specified for each field specification"
          );
        }
        let claimFound;
        let validPath;
        for (const path of field.path) {
          const tmp = jsonpath.query(data, path, 1);
          if (tmp.length) {
            if (field.filter) {
              const validateFunction = await ajv.compileAsync(field.filter);
              const validationResult = validateFunction(tmp[0]);
              if (validationResult) {
                claimFound = tmp[0];
                validPath = path;
                break;
              }
            } else {
              claimFound = tmp[0];
              validPath = path;
              break;
            }
          }
        }
        if (claimFound === undefined && !field.optional) {
          throw new InvalidRequest(`Input descriptor ${inputDescriptor.id} not resolved`);
        }
        const entryId = field.id ?? validPath!;
        result[entryId] = claimFound;
      }
    }
    return result;
  }

  private findDefinitionInputDescriptor(
    definition: DIFPresentationDefinition,
    id: string
  ): PresentationInputDescriptor {
    const result = definition.input_descriptors.find((descriptor) => descriptor.id === id);
    if (!result) {
      throw new InvalidRequest(`Invalid descriptor id: "${id}"`);
    }
    return result;
  }
}

function checkIfLdFormat(
  format: W3CVerifiableCredentialFormats | W3CVerifiablePresentationFormats
) {
  return format.includes("ld");
}<|MERGE_RESOLUTION|>--- conflicted
+++ resolved
@@ -77,11 +77,7 @@
    * @param externalValidation Callback that will be used to request external
    * verification of any detected VC. This verification should focus on
    * validating issues related to the trust framework and the use case.
-<<<<<<< HEAD
    * @param nonceAndStateValidation Callback the nonces specified in any JWT VP
-=======
-   * @param nonceValidation Callback the nonces specified in any JWT VP
->>>>>>> da938a40
    * @param vcSignatureVerification Flag indicating whether the signatures of the VCs
    * included in the VP should be verified. To that regard, the DID Resolver provided must
    * be able to generate the needed DID Documents
